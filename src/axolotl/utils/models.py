"""Module for models and model loading"""


import logging
import math
import os
from pathlib import Path
from typing import TYPE_CHECKING, Optional, Tuple  # noqa: F401

import bitsandbytes as bnb
import torch
import transformers
from transformers import PreTrainedModel  # noqa: F401
from transformers import (  # noqa: F401
    AutoConfig,
    AutoModelForCausalLM,
    AutoTokenizer,
    BitsAndBytesConfig,
    LlamaConfig,
)

try:
    from transformers import (  # pylint: disable=unused-import  # noqa: F401
        LlamaForCausalLM,
    )
except ImportError:
    logging.warning(
        "This version of transformers does not support Llama. Consider upgrading."
    )

from axolotl.prompt_tokenizers import LLAMA_DEFAULT_PAD_TOKEN

if TYPE_CHECKING:
    from peft import PeftConfig  # noqa: F401

    from axolotl.utils.dict import DictDefault  # noqa: F401


def load_tokenizer(
    tokenizer_config,
    tokenizer_type,
    cfg,
):
    if tokenizer_type:
        tokenizer = getattr(transformers, tokenizer_type).from_pretrained(
            tokenizer_config,
            trust_remote_code=cfg.trust_remote_code or False,
        )
    else:
        tokenizer = AutoTokenizer.from_pretrained(
            tokenizer_config,
            trust_remote_code=cfg.trust_remote_code or False,
        )

    logging.debug(f"EOS: {tokenizer.eos_token_id} / {tokenizer.eos_token}")
    logging.debug(f"BOS: {tokenizer.bos_token_id} / {tokenizer.bos_token}")
    logging.debug(f"PAD: {tokenizer.pad_token_id} / {tokenizer.pad_token}")
    logging.debug(f"UNK: {tokenizer.unk_token_id} / {tokenizer.unk_token}")

    if tokenizer.__class__.__name__ in [
        "LlamaTokenizer",
        "LlamaTokenizerFast",
    ]:
        tokenizer.pad_token = LLAMA_DEFAULT_PAD_TOKEN

    if tokenizer.__class__.__name__ == "GPTNeoXTokenizerFast":
        tokenizer.add_special_tokens({"pad_token": "[PAD]"})
        os.environ["TOKENIZERS_PARALLELISM"] = "false"

    if cfg.special_tokens:
        for k, val in cfg.special_tokens.items():
            tokenizer.add_special_tokens({k: val})
    if cfg.tokens:
        tokenizer.add_tokens(list(cfg.tokens))

    return tokenizer


def load_model(
    base_model,
    base_model_config,
    model_type,
    tokenizer,
    cfg,
    adapter="lora"
):
    # type: (str, str, str, AutoTokenizer, DictDefault, Optional[str], bool) -> Tuple[PreTrainedModel, Optional[PeftConfig]]
    """
    Load a model from a base model and a model type.
    """

    # TODO refactor as a kwarg
    load_in_8bit = cfg.load_in_8bit
    cfg.is_llama_derived_model = "llama" in base_model or (
        cfg.model_type and "llama" in cfg.model_type.lower()
    )

<<<<<<< HEAD
    if is_llama_derived_model and cfg.flash_attention:
        if cfg.device not in ["mps", "cpu"] and cfg.inference is False:
=======
    if cfg.is_llama_derived_model and cfg.flash_attention:
        if cfg.device not in ["mps", "cpu"] and inference is False:
>>>>>>> 215d7751
            from axolotl.flash_attn import replace_llama_attn_with_flash_attn

            logging.info("patching with flash attention")
            replace_llama_attn_with_flash_attn()
    elif cfg.is_llama_derived_model and cfg.xformers_attention:
        from axolotl.monkeypatch.llama_attn_hijack_xformers import (
            hijack_llama_attention,
        )

        logging.info("patching with xformers attention")
        hijack_llama_attention()
    elif cfg.is_llama_derived_model and cfg.sdp_attention:
        from axolotl.monkeypatch.llama_attn_hijack_xformers import (
            hijack_llama_sdp_attention,
        )

        logging.info("patching with sdp attention")
        hijack_llama_sdp_attention()
    elif cfg.is_llama_derived_model and cfg.landmark_attention:
        from axolotl.monkeypatch.llama_landmark_attn import (  # pylint: disable=redefined-outer-name # noqa: F811
            MEM_TOKEN,
            LlamaForCausalLM,
        )

        logging.info("patching with landmark attention")

        # TODO: Check if this would overwrite previous additional_special_tokens
        tokenizer.add_special_tokens({"additional_special_tokens": [MEM_TOKEN]})

    if cfg.bf16:
        torch_dtype = torch.bfloat16
    elif cfg.load_in_8bit or cfg.fp16:
        torch_dtype = torch.float16
    else:
        torch_dtype = torch.float32
    try:
        if cfg.gptq:
            from alpaca_lora_4bit.monkeypatch.peft_tuners_lora_monkey_patch import (
                replace_peft_model_with_int4_lora_model,
            )

            replace_peft_model_with_int4_lora_model()
    except Exception as err:
        logging.exception(err)
        raise err

    try:
        from peft import prepare_model_for_kbit_training
    except ImportError:
        # For backward compatibility
        from peft import (
            prepare_model_for_int8_training as prepare_model_for_kbit_training,
        )

    model_kwargs = {}
    if cfg.adapter == "qlora" and cfg.load_in_4bit:
        model_kwargs["quantization_config"] = BitsAndBytesConfig(
            load_in_4bit=True,
            llm_int8_threshold=6.0,
            llm_int8_has_fp16_weight=False,
            bnb_4bit_compute_dtype=torch_dtype,
            bnb_4bit_use_double_quant=True,
            bnb_4bit_quant_type="nf4",
        )
    try:
        if cfg.gptq and cfg.is_llama_derived_model:
            from alpaca_lora_4bit.autograd_4bit import load_llama_model_4bit_low_ram
            from huggingface_hub import snapshot_download

            try:
                snapshot_download_kwargs = {}
                if cfg.base_model_ignore_patterns:
                    snapshot_download_kwargs[
                        "ignore_patterns"
                    ] = cfg.base_model_ignore_patterns
                cache_model_path = Path(
                    snapshot_download(base_model, **snapshot_download_kwargs)
                )
                files = (
                    list(cache_model_path.glob("*.pt"))
                    + list(cache_model_path.glob("*.safetensors"))
                    + list(cache_model_path.glob("*.bin"))
                )
                if len(files) > 0:
                    model_path = str(files[0])
                else:
                    logging.warning(
                        "unable to find a cached model file, this will likely fail..."
                    )
                    model_path = str(cache_model_path)
            except Exception:  # pylint: disable=broad-exception-caught
                model_path = cfg.base_model
            model, _ = load_llama_model_4bit_low_ram(
                base_model_config if base_model_config else base_model,
                model_path,
                device_map=cfg.device_map,
                half=cfg.fp16,
                groupsize=cfg.gptq_groupsize if cfg.gptq_groupsize else -1,
                is_v1_model=cfg.gptq_model_v1
                if cfg.gptq_model_v1 is not None
                else True,
            )
            load_in_8bit = False
        elif cfg.is_llama_derived_model and "LlamaForCausalLM" in globals():
            config = LlamaConfig.from_pretrained(base_model_config)
            model = LlamaForCausalLM.from_pretrained(
                base_model,
                config=config,
                load_in_8bit=cfg.load_in_8bit and cfg.adapter is not None,
                load_in_4bit=cfg.load_in_4bit and cfg.adapter is not None,
                torch_dtype=torch_dtype,
                device_map="auto" if cfg.world_size == 1 else cfg.device_map,
                **model_kwargs,
            )
        # elif model_type == "GPTNeoXForCausalLM" and cfg.flash_attention:
        #     This is a WIP, still an issue with the backward pass
        #     RuntimeError: grad can be implicitly created only for scalar outputs
        #     TODO: try config.sequence_parallel = False
        #     # https://github.com/HazyResearch/flash-attention/blob/40a25c8ee7465cf547b929cfa2937034e37bfce9/tests/models/test_gpt_neox.py#L12
        #     # https://github.com/HazyResearch/flash-attention/tree/main/training#model-components
        #     # add `**kwargs` to https://github.com/HazyResearch/flash-attention/blob/40a25c8ee7465cf547b929cfa2937034e37bfce9/flash_attn/models/gpt.py#L442
        #     from flash_attn.utils.pretrained import state_dict_from_pretrained
        #     from flash_attn.models.gpt import GPTLMHeadModel
        #     from flash_attn.models.gpt_neox import remap_state_dict_hf_gpt_neox, gpt_neox_config_to_gpt2_config
        #     from transformers import GPTNeoXConfig
        #     config = gpt_neox_config_to_gpt2_config(GPTNeoXConfig.from_pretrained(base_model))
        #     config.use_flash_attn = True
        #     config.fused_bias_fc = True
        #     config.fused_mlp = True  # GPT-NeoX-20B uses "gelu_fast"
        #     config.activation_function = "gelu_fast"
        #     config.fused_dropout_add_ln = True
        #     # config.residual_in_fp32 = True
        #
        #     model: GPTLMHeadModel = GPTLMHeadModel.from_pretrained(
        #         base_model,
        #         config,
        #         dtype=torch_dtype,
        #         device=cfg.device,
        #     )
        #     model.train() # sets to train instead of eval mode
        elif model_type:
            model = getattr(transformers, model_type).from_pretrained(
                base_model,
                load_in_8bit=cfg.load_in_8bit and cfg.adapter is not None,
                load_in_4bit=cfg.load_in_4bit and cfg.adapter is not None,
                torch_dtype=torch_dtype,
                device_map=cfg.device_map,
                trust_remote_code=cfg.trust_remote_code or False,
                **model_kwargs,
            )
        else:
            config = AutoConfig.from_pretrained(
                base_model,
                trust_remote_code=cfg.trust_remote_code or False,
            )
            # Shouldn't be a problem most of the time. will obviously error if the model doesn't support this
            # when training starts
            if hasattr(config, "max_seq_len") and cfg.sequence_len > config.max_seq_len:
                config.max_seq_len = cfg.sequence_len
                logging.warning(f"increasing context length to {cfg.sequence_len}")
            elif (
                hasattr(config, "max_sequence_length")
                and cfg.sequence_len > config.max_sequence_length
            ):
                config.max_sequence_length = cfg.sequence_len
                logging.warning(f"increasing context length to {cfg.sequence_len}")
            model = AutoModelForCausalLM.from_pretrained(
                base_model,
                config=config,
                load_in_8bit=cfg.load_in_8bit and cfg.adapter is not None,
                load_in_4bit=cfg.load_in_4bit and cfg.adapter is not None,
                torch_dtype=torch_dtype,
                device_map=cfg.device_map,
                trust_remote_code=cfg.trust_remote_code or False,
                **model_kwargs,
            )
    except Exception as err:  # pylint: disable=broad-exception-caught
        logging.error(
            "Exception raised attempting to load model, retrying with AutoModelForCausalLM"
        )
        logging.exception(err)
        model = AutoModelForCausalLM.from_pretrained(
            base_model,
            load_in_8bit=cfg.load_in_8bit and cfg.adapter is not None,
            torch_dtype=torch_dtype,
            device_map=cfg.device_map,
            trust_remote_code=cfg.trust_remote_code or False,
            **model_kwargs,
        )

    embeddings_len = math.ceil(len(tokenizer) / 32) * 32
    model.resize_token_embeddings(embeddings_len)

    if not cfg.gptq and (
        (cfg.adapter == "lora" and load_in_8bit)
        or (cfg.adapter == "qlora" and cfg.load_in_4bit)
    ):
        logging.info("converting PEFT model w/ prepare_model_for_kbit_training")
        model = prepare_model_for_kbit_training(model)

    model, lora_config = load_adapter(model, cfg, adapter)

    if cfg.ddp and not load_in_8bit:
        model.to(f"cuda:{cfg.local_rank}")

    if cfg.gptq:
        # Scales to half
        logging.info("Fitting 4bit scales and zeros to half")
        for _, module in model.named_modules():
            if "Autograd4bitQuantLinear" in str(type(module)) or "Linear4bitLt" in str(
                type(module)
            ):
                if hasattr(module, "is_v1_model") and module.is_v1_model:
                    module.zeros = module.zeros.half()
                module.scales = module.scales.half()
                module.bias = module.bias.half()

    if (
        torch.cuda.device_count() > 1
        and int(os.getenv("WORLD_SIZE", "1")) > 1
        and (cfg.gptq or cfg.load_in_4bit)
    ):
        # llama is PROBABLY model parallelizable, but the default isn't that it is
        # so let's only set it for the 4bit, see
        # https://github.com/johnsmith0031/alpaca_lora_4bit/blob/08b3fca4a4a9e0d3945be1bab4529f100a428636/finetune.py#L130-L133
        setattr(model, "is_parallelizable", True)
        setattr(model, "model_parallel", True)

    requires_grad = []
    for name, param in model.named_parameters(recurse=True):
        if param.requires_grad:
            requires_grad.append(f"{name}: {param.requires_grad}")
    if len(requires_grad) == 0:
        logging.warning("there are no parameters that require gradient updates")
    model.config.use_cache = False

    # TODO resume_from_checkpoint handling
    return model, lora_config


def load_adapter(model, cfg, adapter):
    # type: (PreTrainedModel, DictDefault, Optional[str]) -> Tuple[PreTrainedModel, Optional[PeftConfig]]

    if adapter is None:
        return model, None
    if adapter in ["lora", "qlora"]:
        return load_lora(model, cfg)
    if adapter == "llama-adapter":
        return load_llama_adapter(model, cfg)

    raise NotImplementedError(f"{adapter} peft adapter not available")


def load_llama_adapter(model, cfg):
    # type: (PreTrainedModel, DictDefault) -> Tuple[PreTrainedModel, Optional[PeftConfig]]
    from peft import AdaptionPromptConfig, PeftModel, get_peft_model

    peft_config = AdaptionPromptConfig(
        adapter_layers=cfg.peft_adapter.layers,  # layers (L)
        adapter_len=cfg.peft_adapter.len,  # prompt length (K)
        task_type="CAUSAL_LM",
    )

    if cfg.lora_model_dir:
        logging.info("Loading pretained LORA")
        model = PeftModel.from_pretrained(
            model,
            cfg.lora_model_dir,
            device_map=cfg.device_map,
            torch_dtype=torch.float16,
        )
    else:
        model = get_peft_model(model, peft_config)

    model.print_trainable_parameters()

    return model, peft_config


def find_all_linear_names(bits, model):
    cls = (
        bnb.nn.Linear4bit
        if bits == 4
        else (bnb.nn.Linear8bitLt if bits == 8 else torch.nn.Linear)
    )
    lora_module_names = set()
    for name, module in model.named_modules():
        if isinstance(module, cls):
            names = name.split(".")
            lora_module_names.add(names[0] if len(names) == 1 else names[-1])

    if "lm_head" in lora_module_names:  # needed for 16-bit
        lora_module_names.remove("lm_head")

    return list(lora_module_names)


def load_lora(model, cfg):
    # type: (PreTrainedModel, DictDefault) -> Tuple[PreTrainedModel, Optional[PeftConfig]]

    from peft import LoraConfig, PeftModel, get_peft_model

    lora_target_modules = list(cfg.lora_target_modules or [])

    if cfg.lora_target_linear:
        bits = None
        if cfg.load_in_4bit:
            bits = 4
        elif cfg.load_in_8bit:
            bits = 8

        linear_names = find_all_linear_names(bits, model)
        logging.info(f"found linear modules: {repr(linear_names)}")
        lora_target_modules = list(set(lora_target_modules + linear_names))

    lora_config = LoraConfig(
        r=cfg.lora_r,
        lora_alpha=cfg.lora_alpha,
        target_modules=lora_target_modules,
        lora_dropout=cfg.lora_dropout,
        fan_in_fan_out=cfg.lora_fan_in_fan_out,
        modules_to_save=cfg.lora_modules_to_save if cfg.lora_modules_to_save else None,
        bias="none",
        task_type="CAUSAL_LM",
    )

    if cfg.lora_model_dir:
        model = PeftModel.from_pretrained(
            model,
            cfg.lora_model_dir,
            is_trainable=not cfg.inference,
            device_map=cfg.device_map,
            # torch_dtype=torch.float16,
        )
    else:
        model = get_peft_model(model, lora_config)

    model.print_trainable_parameters()

    return model, lora_config<|MERGE_RESOLUTION|>--- conflicted
+++ resolved
@@ -95,13 +95,8 @@
         cfg.model_type and "llama" in cfg.model_type.lower()
     )
 
-<<<<<<< HEAD
-    if is_llama_derived_model and cfg.flash_attention:
-        if cfg.device not in ["mps", "cpu"] and cfg.inference is False:
-=======
     if cfg.is_llama_derived_model and cfg.flash_attention:
         if cfg.device not in ["mps", "cpu"] and inference is False:
->>>>>>> 215d7751
             from axolotl.flash_attn import replace_llama_attn_with_flash_attn
 
             logging.info("patching with flash attention")
